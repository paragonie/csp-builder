<?php

namespace ParagonIE\CSPBuilderTest;

use PHPUnit\Framework\TestCase;
use ParagonIE\CSPBuilder\CSPBuilder;
use PHPUnit\Framework\MockObject\MockObject;

/**
 * Class BasicTest
 * @package ParagonIE\CSPBuilderTest
 */
class BasicTest extends TestCase
{
    /**
     * @throws \Exception
     */
    public function testBasicFromFile()
    {
        $basic = CSPBuilder::fromFile(__DIR__.'/vectors/basic-csp.json');
        $basic->addSource('img-src', 'ytimg.com');
        $this->assertEquals(
            file_get_contents(__DIR__.'/vectors/basic-csp.out'),
            $basic->getCompiledHeader()
        );

        $noOld = file_get_contents(__DIR__.'/vectors/basic-csp-no-old.out');
        // We expect different output for ytimg.com when we disable legacy
        // browser support (i.e. Safari):
        $this->assertEquals(
            $noOld,
            $basic
                ->disableOldBrowserSupport()
                ->getCompiledHeader()
        );

        $array = $basic->getHeaderArray();
        $this->assertEquals(
            $array,
            [
                'Content-Security-Policy' => $noOld,
                'X-Content-Security-Policy' => $noOld,
                'X-Webkit-CSP' => $noOld
            ]
        );


        $array2 = $basic->getHeaderArray(false);
        $this->assertEquals(
            $array2,
            [
                'Content-Security-Policy' => $noOld
            ]
        );
    }

    /**
     * @throws \Exception
     */
    public function testBasicFromData()
    {
        $data = file_get_contents(__DIR__.'/vectors/basic-csp.json');

        $basic = CSPBuilder::fromData($data);
        $basic->addSource('img-src', 'ytimg.com');

        $this->assertEquals(
            file_get_contents(__DIR__.'/vectors/basic-csp.out'),
            $basic->getCompiledHeader()
        );
    }

    /**
     * @throws \Exception
     */
    public function testNoTrailingSemicolon()
    {
        $csp = (new CSPBuilder())
            ->setSelfAllowed('default-src', true)
            ->addSource('img-src', 'ytimg.com')
            ->disableOldBrowserSupport()
        ;

        $this->assertEquals(
            "default-src 'self'; img-src ytimg.com",
            $csp->getCompiledHeader()
        );
    }

    /**
     * @throws \Exception
     */
    public function testHash()
    {
        $basic = CSPBuilder::fromFile(__DIR__.'/vectors/basic-csp.json');
        $basic->hash('script-src', 'Yellow Submarine', 'sha384');
        $this->assertEquals(
            file_get_contents(__DIR__.'/vectors/basic-csp-hash.out'),
            $basic->getCompiledHeader()
        );
    }

    /**
     * @throws \Exception
     */
    public function testPreHash()
    {
        $basic = CSPBuilder::fromFile(__DIR__.'/vectors/basic-csp.json');
        $hashed = \base64_encode(
            \hash('sha384', 'Yellow Submarine', true)
        );
        $basic->preHash('script-src', $hashed, 'sha384');
        $this->assertEquals(
            file_get_contents(__DIR__.'/vectors/basic-csp-hash.out'),
            $basic->getCompiledHeader()
        );
    }

    /**
     * @covers \ParagonIE\CSPBuilder\CSPBuilder
     */
    public function testSourceHttpsConversion()
    {
        /** @var CSPBuilder|MockObject $cspHttp */
        if (PHP_VERSION_ID < 70200) {
            $cspHttp = $this->getMockBuilder(CSPBuilder::class)->setMethods(['isHTTPSConnection'])
                ->disableOriginalConstructor()->getMock();
        } else {
            $cspHttp = $this->getMockBuilder(CSPBuilder::class)->onlyMethods(['isHTTPSConnection'])
                ->disableOriginalConstructor()->getMock();
        }
        $cspHttp->method('isHTTPSConnection')->willReturn(false);

        $cspHttp->addSource('form', 'http://example.com');
        $cspHttp->addSource('form', 'another.com');
        $cspHttp->enableHttpsTransformOnHttpsConnections(); // enabled by default
        /** @var string $compiledCspHttp */
        $compiledCspHttp = $cspHttp->compile();
        $this->assertStringContainsString('http://example.com', $compiledCspHttp);
        $this->assertStringContainsString('http://another.com', $compiledCspHttp);

        /** @var CSPBuilder|MockObject $cspHttps */
        if (PHP_VERSION_ID < 70200) {
            $cspHttps = $this->getMockBuilder(CSPBuilder::class)->setMethods(['isHTTPSConnection'])
                ->disableOriginalConstructor()->getMock();
        } else {
            $cspHttps = $this->getMockBuilder(CSPBuilder::class)->onlyMethods(['isHTTPSConnection'])
                ->disableOriginalConstructor()->getMock();
        }
        $cspHttps->method('isHTTPSConnection')->willReturn(true);

        $cspHttps->addSource('form', 'http://example.com');
        $cspHttps->addSource('form', 'another.com');

        /** @var string $compiledCspHttpsWithConvertEnabled */
        $compiledCspHttpsWithConvertEnabled = $cspHttps->compile();
        $this->assertStringContainsString('https://example.com', $compiledCspHttpsWithConvertEnabled);
        $this->assertStringContainsString('https://another.com', $compiledCspHttpsWithConvertEnabled);
        $this->assertStringNotContainsString('http://example.com', $compiledCspHttpsWithConvertEnabled);
        $this->assertStringNotContainsString('http://another.com', $compiledCspHttpsWithConvertEnabled);

        $cspHttps->disableHttpsTransformOnHttpsConnections();
        $compiledCspHttpsWithConvertDisabled = $cspHttps->compile();
        $this->assertStringContainsString('http://example.com', $compiledCspHttpsWithConvertDisabled);
        $this->assertStringContainsString('http://another.com', $compiledCspHttpsWithConvertDisabled);
    }

    /**
     * @covers CSPBuilder::disableHttpsTransformOnHttpsConnections()
     */
    public function testUpgradeInsecureBeatsDisableHttpsConversionFlag()
    {
        $csp = new CSPBuilder();
        $csp->addSource('form', 'http://example.com');
        $csp->disableHttpsTransformOnHttpsConnections();
        $csp->addDirective('upgrade-insecure-requests');
        $compiled = $csp->compile();
        $this->assertStringContainsString('https://example.com', $compiled);
        $this->assertStringNotContainsString('http://example.com', $compiled);
    }

    /**
     * @covers CSPBuilder::setDataAllowed()
     * @throws \Exception
     */
    public function testAllowDataUris()
    {
        $csp = new CSPBuilder();
        $csp->setDataAllowed('img-src', true);
        $compiled = $csp->compile();

        $this->assertStringContainsString("data:", $compiled);
    }

    /**
     * @covers CSPBuilder::setHttpsAllowed()
     * @throws \Exception
     */
    public function testAllowHttps()
    {
        $csp = new CSPBuilder();
        $csp->setHttpsAllowed('script-src', true);
        $compiled = $csp->compile();

        $this->assertStringContainsString("https:", $compiled);
    }

    /**
     * @covers CSPBuilder::setSelfAllowed()
     * @throws \Exception
     */
    public function testRequireSRI()
    {
        $csp = new CSPBuilder();
        $csp->setSelfAllowed('script-src', true)
            ->addSource('script-src', 'self')
            ->requireSRIFor('script');
        $require = \json_encode($csp->getRequireHeaders());
        $this->assertEquals(
            '[["Content-Security-Policy","require-sri-for script"]]',
            $require
        );
    }

    /**
     * @covers CSPBuilder::setSelfAllowed()
     * @throws \Exception
     */
    public function testAllowSelfUris()
    {
        $csp = new CSPBuilder();
        $csp->setSelfAllowed('img-src', true);
        $compiled = $csp->compile();

        $this->assertStringContainsString("'self'", $compiled);
    }

    /**
     * @covers CSPBuilder::setAllowUnsafeEval()
     * @throws \Exception
     */
    public function testAllowUnsafeEval()
    {
        $csp = new CSPBuilder();
        $csp->setAllowUnsafeEval('script-src', true);
        $compiled = $csp->compile();

        $this->assertStringContainsString("'unsafe-eval'", $compiled);
    }

    /**
     * @covers CSPBuilder::setAllowUnsafeHashes()
     * @throws \Exception
     */
    public function testAllowUnsafeHashes()
    {
        $csp = new CSPBuilder();
        $csp->setAllowUnsafeHashes('script-src', true);
        $compiled = $csp->compile();

        $this->assertStringContainsString("'unsafe-hashes'", $compiled);
    }

    /**
     * @covers CSPBuilder::setAllowUnsafeInline()
     * @throws \Exception
     */
    public function testAllowUnsafeInline()
    {
        $csp = new CSPBuilder();
        $csp->setAllowUnsafeInline('script-src', true);
        $compiled = $csp->compile();

        $this->assertStringContainsString("'unsafe-inline'", $compiled);
    }

    /**
     * @covers \ParagonIE\CSPBuilder\CSPBuilder
     */
    public function testSandbox()
    {
        $csp = new CSPBuilder();
        $csp->setDirective('sandbox');
        $compiled = $csp->compile();

        $this->assertEquals($compiled, 'sandbox');

        $csp->addSource('sandbox', 'allow-scripts');
        $compiled = $csp->compile();

        $this->assertEquals($compiled, 'sandbox allow-scripts');

        $csp->setDirective('sandbox', [
            'allow' => ['allow-popups-to-escape-sandbox'],
        ]);
        $compiled = $csp->compile();

        $this->assertEquals($compiled, 'sandbox allow-popups-to-escape-sandbox');
    }

    /**
     * @covers \ParagonIE\CSPBuilder\CSPBuilder
     */
    public function testRemovingDirectives()
    {
        $csp = new CSPBuilder();
        $csp->addSource('frame-ancestors', 'https://example.com');
        $csp->addSource('style-src', 'https://example.com');
        $compiled = $csp->compile();

        $this->assertStringContainsString('frame-ancestors https://example.com', $compiled);
        $this->assertStringContainsString('style-src https://example.com', $compiled);

        $csp->removeDirective('style-src');
        $compiled = $csp->compile();

        $this->assertStringContainsString('frame-ancestors https://example.com', $compiled);
        $this->assertStringNotContainsString('style-src https://example.com', $compiled);
    }

    public function testSaveSnippetWithHookBeforeSave()
    {
        $data = \file_get_contents(__DIR__ . '/vectors/basic-csp.json');

        $basic = CSPBuilder::fromData($data);
        $basic->addSource('img-src', 'ytimg.com');

        $tempfile = tempnam(sys_get_temp_dir(), '');

        $basic->saveSnippet(
            $tempfile,
            CSPBuilder::FORMAT_NGINX,
            function  ($output) {
                return \str_replace('ytimg', 'foo', $output);
            }  
        );

        $this->assertStringContainsString(
            "img-src 'self' https://foo.com",
            \file_get_contents($tempfile)
        );
    }

    public function testSaveSnippetWithoutHookBeforeSave()
    {
        $data = \file_get_contents(__DIR__ . '/vectors/basic-csp.json');

        $basic = CSPBuilder::fromData($data);
        $basic->addSource('img-src', 'ytimg.com');

        $tempfile = tempnam(sys_get_temp_dir(), '');

        $basic->saveSnippet(
            $tempfile,
            CSPBuilder::FORMAT_NGINX
        );

        $this->assertStringContainsString(
            "img-src 'self' https://ytimg.com",
            \file_get_contents($tempfile)
        );
    }

    /**
<<<<<<< HEAD
     * @covers \ParagonIE\CSPBuilder\CSPBuilder
     */
    public function testUnsafeHashedAttributes()
=======
     * @covers CSPBuilder::setAllowUnsafeEval()
     * @throws \Exception
     */
    public function testAllowUnsafeHashedAttributes()
>>>>>>> 0c9592c3
    {
        $csp = new CSPBuilder();
        $csp->setAllowUnsafeHashedAttributes('script-src', true);
        $compiled = $csp->compile();
<<<<<<< HEAD
        
        $this->assertStringContainsString("'unsafe-hashed-attributes'", $compiled);
=======

        $this->assertStringContainsString("'unsafe-hashed-attributes'", $compiled);
     }
     
    /**
     * @covers CSPBuilder::allowPluginType()
     * @throws \Exception
     */
    public function testAllowPluginType()
    {
        $csp = new CSPBuilder();
        $csp->allowPluginType('application/x-java-applet');
        $csp->allowPluginType('something/$&§invalid');
        $compiled = $csp->compile();

        $this->assertStringContainsString('plugin-types application/x-java-applet', $compiled);
        $this->assertStringNotContainsString('something', $compiled);
>>>>>>> 0c9592c3
    }
}<|MERGE_RESOLUTION|>--- conflicted
+++ resolved
@@ -362,24 +362,14 @@
     }
 
     /**
-<<<<<<< HEAD
-     * @covers \ParagonIE\CSPBuilder\CSPBuilder
-     */
-    public function testUnsafeHashedAttributes()
-=======
      * @covers CSPBuilder::setAllowUnsafeEval()
      * @throws \Exception
      */
     public function testAllowUnsafeHashedAttributes()
->>>>>>> 0c9592c3
     {
         $csp = new CSPBuilder();
         $csp->setAllowUnsafeHashedAttributes('script-src', true);
         $compiled = $csp->compile();
-<<<<<<< HEAD
-        
-        $this->assertStringContainsString("'unsafe-hashed-attributes'", $compiled);
-=======
 
         $this->assertStringContainsString("'unsafe-hashed-attributes'", $compiled);
      }
@@ -397,6 +387,5 @@
 
         $this->assertStringContainsString('plugin-types application/x-java-applet', $compiled);
         $this->assertStringNotContainsString('something', $compiled);
->>>>>>> 0c9592c3
     }
 }