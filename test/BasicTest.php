<?php

namespace ParagonIE\CSPBuilderTest;

use PHPUnit\Framework\TestCase;
use ParagonIE\CSPBuilder\CSPBuilder;
use PHPUnit\Framework\MockObject\MockObject;

/**
 * Class BasicTest
 * @package ParagonIE\CSPBuilderTest
 */
class BasicTest extends TestCase
{
    /**
     * @throws \Exception
     */
    public function testBasicFromFile()
    {
        $basic = CSPBuilder::fromFile(__DIR__.'/vectors/basic-csp.json');
        $basic->addSource('img-src', 'ytimg.com');
        $this->assertEquals(
            file_get_contents(__DIR__.'/vectors/basic-csp.out'),
            $basic->getCompiledHeader()
        );

        $noOld = file_get_contents(__DIR__.'/vectors/basic-csp-no-old.out');
        // We expect different output for ytimg.com when we disable legacy
        // browser support (i.e. Safari):
        $this->assertEquals(
            $noOld,
            $basic
                ->disableOldBrowserSupport()
                ->getCompiledHeader()
        );

        $array = $basic->getHeaderArray();
        $this->assertEquals(
            $array,
            [
                'Content-Security-Policy' => $noOld,
                'X-Content-Security-Policy' => $noOld,
                'X-Webkit-CSP' => $noOld
            ]
        );


        $array2 = $basic->getHeaderArray(false);
        $this->assertEquals(
            $array2,
            [
                'Content-Security-Policy' => $noOld
            ]
        );
    }

    /**
     * @throws \Exception
     */
    public function testBasicFromData()
    {
        $data = file_get_contents(__DIR__.'/vectors/basic-csp.json');

        $basic = CSPBuilder::fromData($data);
        $basic->addSource('img-src', 'ytimg.com');

        $this->assertEquals(
            file_get_contents(__DIR__.'/vectors/basic-csp.out'),
            $basic->getCompiledHeader()
        );
    }

    /**
     * @throws \Exception
     */
    public function testHash()
    {
        $basic = CSPBuilder::fromFile(__DIR__.'/vectors/basic-csp.json');
        $basic->hash('script-src', 'Yellow Submarine', 'sha384');
        $this->assertEquals(
            file_get_contents(__DIR__.'/vectors/basic-csp-hash.out'),
            $basic->getCompiledHeader()
        );
    }

    /**
     * @throws \Exception
     */
    public function testPreHash()
    {
        $basic = CSPBuilder::fromFile(__DIR__.'/vectors/basic-csp.json');
        $hashed = \base64_encode(
            \hash('sha384', 'Yellow Submarine', true)
        );
        $basic->preHash('script-src', $hashed, 'sha384');
        $this->assertEquals(
            file_get_contents(__DIR__.'/vectors/basic-csp-hash.out'),
            $basic->getCompiledHeader()
        );
    }

    /**
     * @covers \ParagonIE\CSPBuilder\CSPBuilder
     */
    public function testSourceHttpsConversion()
    {
        /** @var CSPBuilder|MockObject $cspHttp */
        $cspHttp = $this->getMockBuilder(CSPBuilder::class)->setMethods(['isHTTPSConnection'])
            ->disableOriginalConstructor()->getMock();
        $cspHttp->method('isHTTPSConnection')->willReturn(false);

        $cspHttp->addSource('form', 'http://example.com');
        $cspHttp->addSource('form', 'another.com');
        $cspHttp->enableHttpsTransformOnHttpsConnections(); // enabled by default
        /** @var string $compiledCspHttp */
        $compiledCspHttp = $cspHttp->compile();
        $this->assertStringContainsString('http://example.com', $compiledCspHttp);
        $this->assertStringContainsString('http://another.com', $compiledCspHttp);

        /** @var CSPBuilder|MockObject $cspHttps */
        $cspHttps = $this->getMockBuilder(CSPBuilder::class)->setMethods(['isHTTPSConnection'])
            ->disableOriginalConstructor()->getMock();
        $cspHttps->method('isHTTPSConnection')->willReturn(true);

        $cspHttps->addSource('form', 'http://example.com');
        $cspHttps->addSource('form', 'another.com');

        /** @var string $compiledCspHttpsWithConvertEnabled */
        $compiledCspHttpsWithConvertEnabled = $cspHttps->compile();
        $this->assertStringContainsString('https://example.com', $compiledCspHttpsWithConvertEnabled);
        $this->assertStringContainsString('https://another.com', $compiledCspHttpsWithConvertEnabled);
        $this->assertStringNotContainsString('http://example.com', $compiledCspHttpsWithConvertEnabled);
        $this->assertStringNotContainsString('http://another.com', $compiledCspHttpsWithConvertEnabled);

        $cspHttps->disableHttpsTransformOnHttpsConnections();
        $compiledCspHttpsWithConvertDisabled = $cspHttps->compile();
        $this->assertStringContainsString('http://example.com', $compiledCspHttpsWithConvertDisabled);
        $this->assertStringContainsString('http://another.com', $compiledCspHttpsWithConvertDisabled);
    }

    /**
     * @covers CSPBuilder::disableHttpsTransformOnHttpsConnections()
     */
    public function testUpgradeInsecureBeatsDisableHttpsConversionFlag()
    {
        $csp = new CSPBuilder();
        $csp->addSource('form', 'http://example.com');
        $csp->disableHttpsTransformOnHttpsConnections();
        $csp->addDirective('upgrade-insecure-requests');
        $compiled = $csp->compile();
        $this->assertStringContainsString('https://example.com', $compiled);
        $this->assertStringNotContainsString('http://example.com', $compiled);
    }

    /**
     * @covers CSPBuilder::setDataAllowed()
     * @throws \Exception
     */
    public function testAllowDataUris()
    {
        $csp = new CSPBuilder();
        $csp->setDataAllowed('img-src', true);
        $compiled = $csp->compile();

        $this->assertStringContainsString("data:", $compiled);
    }

    /**
     * @covers CSPBuilder::setHttpsAllowed()
     * @throws \Exception
     */
    public function testAllowHttps()
    {
        $csp = new CSPBuilder();
        $csp->setHttpsAllowed('script-src', true);
        $compiled = $csp->compile();

        $this->assertStringContainsString("https:", $compiled);
    }

    /**
     * @covers CSPBuilder::setSelfAllowed()
     * @throws \Exception
     */
    public function testRequireSRI()
    {
        $csp = new CSPBuilder();
        $csp->setSelfAllowed('script-src', true)
            ->addSource('script-src', 'self')
            ->requireSRIFor('script');
        $require = \json_encode($csp->getRequireHeaders());
        $this->assertEquals(
            '[["Content-Security-Policy","require-sri-for script"]]',
            $require
        );
    }

    /**
     * @covers CSPBuilder::setSelfAllowed()
     * @throws \Exception
     */
    public function testAllowSelfUris()
    {
        $csp = new CSPBuilder();
        $csp->setSelfAllowed('img-src', true);
        $compiled = $csp->compile();

        $this->assertStringContainsString("'self'", $compiled);
    }

    /**
     * @covers CSPBuilder::setAllowUnsafeEval()
     * @throws \Exception
     */
    public function testAllowUnsafeEval()
    {
        $csp = new CSPBuilder();
        $csp->setAllowUnsafeEval('script-src', true);
        $compiled = $csp->compile();

        $this->assertStringContainsString("'unsafe-eval'", $compiled);
    }

    /**
     * @covers CSPBuilder::setAllowUnsafeHashes()
     * @throws \Exception
     */
    public function testAllowUnsafeHashes()
    {
        $csp = new CSPBuilder();
        $csp->setAllowUnsafeHashes('script-src', true);
        $compiled = $csp->compile();

        $this->assertStringContainsString("'unsafe-hashes'", $compiled);
    }

    /**
     * @covers CSPBuilder::setAllowUnsafeInline()
     * @throws \Exception
     */
    public function testAllowUnsafeInline()
    {
        $csp = new CSPBuilder();
        $csp->setAllowUnsafeInline('script-src', true);
        $compiled = $csp->compile();

        $this->assertStringContainsString("'unsafe-inline'", $compiled);
    }

    /**
     * @covers \ParagonIE\CSPBuilder\CSPBuilder
     */
    public function testSandbox()
    {
        $csp = new CSPBuilder();
        $csp->setDirective('sandbox');
        $compiled = $csp->compile();

        $this->assertEquals($compiled, 'sandbox; ');

        $csp->addSource('sandbox', 'allow-scripts');
        $compiled = $csp->compile();

        $this->assertEquals($compiled, 'sandbox allow-scripts; ');

        $csp->setDirective('sandbox', [
            'allow' => ['allow-popups-to-escape-sandbox'],
        ]);
        $compiled = $csp->compile();

        $this->assertEquals($compiled, 'sandbox allow-popups-to-escape-sandbox; ');
    }

    /**
     * @covers \ParagonIE\CSPBuilder\CSPBuilder
     */
    public function testRemovingDirectives()
    {
        $csp = new CSPBuilder();
        $csp->addSource('frame-ancestors', 'https://example.com');
        $csp->addSource('style-src', 'https://example.com');
        $compiled = $csp->compile();

        $this->assertStringContainsString('frame-ancestors https://example.com', $compiled);
        $this->assertStringContainsString('style-src https://example.com', $compiled);

        $csp->removeDirective('style-src');
        $compiled = $csp->compile();

        $this->assertStringContainsString('frame-ancestors https://example.com', $compiled);
        $this->assertStringNotContainsString('style-src https://example.com', $compiled);
    }

    public function testSaveSnippetWithHookBeforeSave()
    {
        $data = \file_get_contents(__DIR__ . '/vectors/basic-csp.json');

        $basic = CSPBuilder::fromData($data);
        $basic->addSource('img-src', 'ytimg.com');

        $tempfile = tempnam(sys_get_temp_dir(), '');

        $basic->saveSnippet(
            $tempfile,
            CSPBuilder::FORMAT_NGINX,
            function  ($output) {
                return \str_replace('ytimg', 'foo', $output);
            }  
        );

        $this->assertStringContainsString(
            "img-src 'self' https://foo.com",
            \file_get_contents($tempfile)
        );
    }

    public function testSaveSnippetWithoutHookBeforeSave()
    {
        $data = \file_get_contents(__DIR__ . '/vectors/basic-csp.json');

        $basic = CSPBuilder::fromData($data);
        $basic->addSource('img-src', 'ytimg.com');

        $tempfile = tempnam(sys_get_temp_dir(), '');

        $basic->saveSnippet(
            $tempfile,
            CSPBuilder::FORMAT_NGINX
        );

        $this->assertStringContainsString(
            "img-src 'self' https://ytimg.com",
            \file_get_contents($tempfile)
        );
    }

    /**
<<<<<<< HEAD
     * @covers CSPBuilder::setAllowUnsafeEval()
     * @throws \Exception
     */
    public function testAllowUnsafeHashedAttributes()
    {
        $csp = new CSPBuilder();
        $csp->setAllowUnsafeHashedAttributes('script-src', true);
        $compiled = $csp->compile();

        $this->assertStringContainsString("'unsafe-hashed-attributes'", $compiled);
=======
     * @covers CSPBuilder::allowPluginType()
     * @throws \Exception
     */
    public function testAllowPluginType()
    {
        $csp = new CSPBuilder();
        $csp->allowPluginType('application/x-java-applet');
        $csp->allowPluginType('something/$&§invalid');
        $compiled = $csp->compile();

        $this->assertStringContainsString('plugin-types application/x-java-applet', $compiled);
        $this->assertStringNotContainsString('something', $compiled);
>>>>>>> f6367bf2
    }
}<|MERGE_RESOLUTION|>--- conflicted
+++ resolved
@@ -335,7 +335,6 @@
     }
 
     /**
-<<<<<<< HEAD
      * @covers CSPBuilder::setAllowUnsafeEval()
      * @throws \Exception
      */
@@ -346,7 +345,9 @@
         $compiled = $csp->compile();
 
         $this->assertStringContainsString("'unsafe-hashed-attributes'", $compiled);
-=======
+     }
+     
+    /**
      * @covers CSPBuilder::allowPluginType()
      * @throws \Exception
      */
@@ -359,6 +360,5 @@
 
         $this->assertStringContainsString('plugin-types application/x-java-applet', $compiled);
         $this->assertStringNotContainsString('something', $compiled);
->>>>>>> f6367bf2
     }
 }