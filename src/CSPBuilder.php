<?php
declare(strict_types=1);
namespace ParagonIE\CSPBuilder;

use ParagonIE\ConstantTime\Base64;
use Psr\Http\Message\MessageInterface;
use Exception;
use RuntimeException;
use TypeError;
use function array_keys;
use function file_exists;
use function file_get_contents;
use function file_put_contents;
use function filter_var;
use function hash;
use function header;
use function headers_sent;
use function implode;
use function in_array;
use function is_array;
use function is_string;
use function json_encode;
use function json_decode;
use function preg_replace;
use function random_bytes;
use function rtrim;
use function str_replace;
use function strpos;

/**
 * Class CSPBuilder
 * @package ParagonIE\CSPBuilder
 */
class CSPBuilder
{
    const FORMAT_APACHE = 'apache';
    const FORMAT_NGINX = 'nginx';

    /**
     * @var array<array-key, mixed>
     */
    private $policies = [];

    /**
     * @var array<int, string>
     */
    private $requireSRIFor = [];

    /**
     * @var bool
     */
    private $needsCompile = true;

    /**
     * @var string
     */
    private $compiled = '';

    /**
     * @var bool
     */
    private $reportOnly = false;

    /**
     * @var bool
     */
    protected $supportOldBrowsers = true;

    /**
     * @var bool
     */
    protected $httpsTransformOnHttpsConnections = true;

    /**
     * @var string[]
     */
    private static $directives = [
        'base-uri',
        'default-src',
        'child-src',
        'connect-src',
        'font-src',
        'form-action',
        'frame-ancestors',
        'frame-src',
        'img-src',
        'media-src',
        'object-src',
        'plugin-types',
        'manifest-src',
        'sandbox',
        'script-src',
        'script-src-elem',
        'script-src-attr',
        'style-src',
        'style-src-elem',
        'style-src-attr',
        'worker-src'
    ];

    /**
     * @param array $policy
     */
    public function __construct(array $policy = [])
    {
        $this->policies = $policy;
    }

    /**
     * Compile the current policies into a CSP header
     *
     * @return string
     * @throws TypeError
     */
    public function compile(): string
    {
        $ruleKeys = array_keys($this->policies);
        if (in_array('report-only', $ruleKeys)) {
            $this->reportOnly = !!$this->policies['report-only'];
        } else {
            $this->reportOnly = false;
        }

        $compiled = [];

        foreach (self::$directives as $dir) {
            if (in_array($dir, $ruleKeys)) {
                if (empty($ruleKeys)) {
                    if ($dir === 'base-uri') {
                        continue;
                    }
                }
                $compiled []= $this->compileSubgroup(
                    $dir,
                    $this->policies[$dir]
                );
            }
        }

        if (!empty($this->policies['report-uri'])) {
            if (!is_string($this->policies['report-uri'])) {
                throw new TypeError('report-uri policy somehow not a string');
            }
            $compiled [] = 'report-uri ' . $this->enc($this->policies['report-uri'], 'report-uri') . '; ';
        }
        if (!empty($this->policies['report-to'])) {
            if (!is_string($this->policies['report-to'])) {
                throw new TypeError('report-to policy somehow not a string');
            }
            $compiled []= 'report-to ' . $this->policies['report-to'] . '; ';
        }
        if (!empty($this->policies['upgrade-insecure-requests'])) {
            $compiled []= 'upgrade-insecure-requests';
        }

        $this->compiled = rtrim(implode('', $compiled), '; ');
        $this->needsCompile = false;
        return $this->compiled;
    }

    /**
     * Add a source to our allow white-list
     *
     * @param string $directive
     * @param string $path
     *
     * @return self
     */
    public function addSource(string $directive, string $path): self
    {
        $this->needsCompile = true;
        switch ($directive) {
            case 'child':
            case 'frame':
            case 'frame-src':
                if ($this->supportOldBrowsers) {
                    $this->policies['child-src']['allow'][] = $path;
                    $this->policies['frame-src']['allow'][] = $path;
                    return $this;
                }
                $directive = 'child-src';
                break;
            case 'connect':
            case 'socket':
            case 'websocket':
                $directive = 'connect-src';
                break;
            case 'font':
            case 'fonts':
                $directive = 'font-src';
                break;
            case 'form':
            case 'forms':
                $directive = 'form-action';
                break;
            case 'ancestor':
            case 'parent':
                $directive = 'frame-ancestors';
                break;
            case 'img':
            case 'image':
            case 'image-src':
                $directive = 'img-src';
                break;
            case 'media':
                $directive = 'media-src';
                break;
            case 'object':
                $directive = 'object-src';
                break;
            case 'js':
            case 'javascript':
            case 'script':
            case 'scripts':
                $directive = 'script-src';
                break;
            case 'style':
            case 'css':
            case 'css-src':
                $directive = 'style-src';
                break;
            case 'worker':
                $directive = 'worker-src';
                break;
        }
        if (!isset($this->policies[$directive])) {
            $this->policies[$directive] = [];
        }
        if (!isset($this->policies[$directive]['allow'])) {
            $this->policies[$directive]['allow'] = [];
        }
        if (!in_array($path, $this->policies[$directive]['allow'], true)) {
            $this->policies[$directive]['allow'][] = $path;
        }
        return $this;
    }

    /**
     * Add a directive if it doesn't already exist
     *
     * If it already exists, do nothing
     *
     * @param string $key
     * @param mixed $value
     *
     * @return self
     */
    public function addDirective(string $key, $value = null): self
    {
        $this->needsCompile = true;
        if ($value === null) {
            if (!isset($this->policies[$key])) {
                $this->policies[$key] = true;
            }
        } elseif (empty($this->policies[$key])) {
            $this->policies[$key] = $value;
        }
        return $this;
    }

    /**
     * Add a plugin type to be added
     *
     * @param string $mime
     * @return self
     */
    public function allowPluginType(string $mime = 'text/plain'): self
    {
        $this->policies['plugin-types']['types'] []= $mime;

        $this->needsCompile = true;
        return $this;
    }

    /**
     * Disable old browser support (e.g. Safari)
     *
     * @return self
     */
    public function disableOldBrowserSupport(): self
    {
        $this->needsCompile = ($this->needsCompile || $this->supportOldBrowsers !== false);
        $this->supportOldBrowsers = false;
        return $this;
    }

    /**
     * Enable old browser support (e.g. Safari)
     *
     * This is enabled by default
     *
     * @return self
     */
    public function enableOldBrowserSupport(): self
    {
        $this->needsCompile = ($this->needsCompile || $this->supportOldBrowsers !== true);
        $this->supportOldBrowsers = true;
        return $this;
    }

    /**
     * This just passes the array to the constructor, but hopefully will save
     * someone in a hurry from a moment of frustration.
     *
     * @param array $array
     * @return self
     */
    public static function fromArray(array $array = []): self
    {
        return new CSPBuilder($array);
    }

    /**
     * Factory method - create a new CSPBuilder object from JSON data
     *
     * @param string $data
     * @return self
     * @throws Exception
     */
    public static function fromData(string $data = ''): self
    {
        $array = json_decode($data, true);

        if (!is_array($array)) {
            throw new Exception('Is not array valid');
        }

        return new CSPBuilder($array);
    }

    /**
     * Factory method - create a new CSPBuilder object from a JSON file
     *
     * @param string $filename
     * @return self
     * @throws Exception
     */
    public static function fromFile(string $filename = ''): self
    {
        if (!file_exists($filename)) {
            throw new Exception($filename.' does not exist');
        }
        $contents = file_get_contents($filename);
        if (!is_string($contents)) {
            throw new Exception('Could not read file contents');
        }
        return self::fromData($contents);
    }

    /**
     * Factory method - create a new CSPBuilder object from an existing CSP header
     *
     * @param string $headre
     * @return self
     * @throws Exception
     */
    public static function fromHeader(string $header = ''): self
    {
        $csp = new CSPBuilder();

        $directives = explode(';', $header);

        foreach ($directives as $directive) {
            [$name, $values] = explode(' ', trim($directive), 2) + [null, null];

            if (null === $name) {
                continue;
            }

            if ('upgrade-insecure-requests' === $name) {
                $csp->addDirective('upgrade-insecure-requests');

                continue;
            }

            if (null === $values) {
                continue;
            }

            foreach (explode(' ', $values) as $value) {
                if ('report-to' === $name) {
                    $csp->setReportTo($value);
                } elseif ('report-uri' === $name) {
                    $csp->setReportUri($value);
                } elseif ('require-sri-for' === $name) {
                    $csp->requireSRIFor($value);
                } elseif ('plugin-types' === $name) {
                    $csp->allowPluginType($value);
                } else {
                    switch ($value) {
                        case "'none'": $csp->addDirective($name, false); break;
                        case "'self'": $csp->setSelfAllowed($name, true); break;
                        case 'blob:': $csp->setBlobAllowed($name, true); break;
                        case 'data:': $csp->setDataAllowed($name, true); break;
                        case 'filesystem:': $csp->setFileSystemAllowed($name, true); break;
                        case 'https:': $csp->setHttpsAllowed($name, true); break;
                        case 'mediastream:': $csp->setMediaStreamAllowed($name, true); break;
                        case "'report-sample'": $csp->setReportSample($name, true); break;
                        case "'strict-dynamic'": $csp->setStrictDynamic($name, true); break;
                        case "'unsafe-eval'": $csp->setAllowUnsafeEval($name, true); break;
                        case "'unsafe-hashes'": $csp->setAllowUnsafeHashes($name, true); break;
                        case "'unsafe-inline'": $csp->setAllowUnsafeInline($name, true); break;
                        case "'unsafe-hashed-attributes'": $csp->setAllowUnsafeHashedAttributes('script-src', true); break;

                        default: $csp->addSource($name, $value);
                    }
                }
            }
        }

        return $csp;
    }

    /**
     * Get the formatted CSP header
     *
     * @return string
     */
    public function getCompiledHeader(): string
    {
        if ($this->needsCompile) {
            $this->compile();
        }
        return $this->compiled;
    }

    /**
     * Get an associative array of headers to return.
     *
     * @param bool $legacy
     * @return array<string, string>
     */
    public function getHeaderArray(bool $legacy = true): array
    {
        if ($this->needsCompile) {
            $this->compile();
        }
        $return = [];
        foreach ($this->getHeaderKeys($legacy) as $key) {
            $return[(string) $key] = $this->compiled;
        }
        return $return;
    }

    /**
     * @return array<int, array{0:string, 1:string}>
     */
    public function getRequireHeaders(): array
    {
        $headers = [];
        foreach ($this->requireSRIFor as $directive) {
            $headers[] = [
                'Content-Security-Policy',
                'require-sri-for ' . $directive
            ];
        }
        return $headers;
    }

    /**
     * Add a new hash to the existing CSP
     *
     * @param string $directive
     * @param string $script
     * @param string $algorithm
     * @return self
     */
    public function hash(
        string $directive = 'script-src',
        string $script = '',
        string $algorithm = 'sha384'
    ): self {
        $ruleKeys = array_keys($this->policies);
        if (in_array($directive, $ruleKeys)) {
            $this->policies[$directive]['hashes'] []= [
                $algorithm => Base64::encode(
                    hash($algorithm, $script, true)
                )
            ];
        }
        return $this;
    }

    /**
     * PSR-7 header injection.
     *
     * This will inject the header into your PSR-7 object. (Request, Response,
     * etc.) This method returns an instance of whatever you passed, so long
     * as it implements MessageInterface.
     *
     * @param MessageInterface $message
     * @param bool $legacy
     * @return MessageInterface
     */
    public function injectCSPHeader(MessageInterface $message, bool $legacy = false): MessageInterface
    {
        if ($this->needsCompile) {
            $this->compile();
        }
        foreach ($this->getRequireHeaders() as $header) {
            list ($key, $value) = $header;
            $message = $message->withAddedHeader($key, $value);
        }
        foreach ($this->getHeaderKeys($legacy) as $key) {
            $message = $message->withAddedHeader($key, $this->compiled);
        }
        return $message;
    }

    /**
     * Add a new nonce to the existing CSP. Returns the nonce generated.
     *
     * @param string $directive
     * @param string $nonce (if empty, it will be generated)
     * @return string
     * @throws Exception
     */
    public function nonce(string $directive = 'script-src', string $nonce = ''): string
    {
        $ruleKeys = array_keys($this->policies);
        if (!in_array($directive, $ruleKeys)) {
            return '';
        }

        if (empty($nonce)) {
            $nonce = Base64::encode(random_bytes(18));
        }
        $this->policies[$directive]['nonces'] []= $nonce;
        return $nonce;
    }

    /**
     * Add a new (pre-calculated) base64-encoded hash to the existing CSP
     *
     * @param string $directive
     * @param string $hash
     * @param string $algorithm
     * @return self
     */
    public function preHash(
        string $directive = 'script-src',
        string $hash = '',
        string $algorithm = 'sha384'
    ): self {
        $ruleKeys = array_keys($this->policies);
        if (in_array($directive, $ruleKeys)) {
            $this->policies[$directive]['hashes'] []= [
                $algorithm => $hash
            ];
        }
        return $this;
    }

    /**
     * @param string $directive
     * @return self
     */
    public function requireSRIFor(string $directive): self
    {
        if (!in_array($directive, $this->requireSRIFor, true)) {
            $this->requireSRIFor[] = $directive;
        }
        return $this;
    }

    /**
     * Save CSP to a snippet file
     *
     * @param string $outputFile Output file name
     * @param string $format Which format are we saving in?
     * @return bool
     * @throws Exception
     */
    public function saveSnippet(
        string $outputFile,
        string $format = self::FORMAT_NGINX,
        callable $hookBeforeSave = null
    ): bool {
        if ($this->needsCompile) {
            $this->compile();
        }

        // Are we doing a report-only header?
        $which = $this->reportOnly
            ? 'Content-Security-Policy-Report-Only'
            : 'Content-Security-Policy';

        switch ($format) {
            case self::FORMAT_NGINX:
                // In PHP < 7, implode() is faster than concatenation
                $output = implode('', [
                    'add_header ',
                    $which,
                    ' "',
                    rtrim($this->compiled, ' '),
                    '" always;',
                    "\n"
                ]);
                break;
            case self::FORMAT_APACHE:
                $output = implode('', [
                    'Header add ',
                    $which,
                    ' "',
                    rtrim($this->compiled, ' '),
                    '"',
                    "\n"
                ]);
                break;
            default:
                throw new Exception('Unknown format: '.$format);
        }

        if ($hookBeforeSave !== null) {
            $output = $hookBeforeSave($output);
        }

        return file_put_contents($outputFile, $output) !== false;
    }

    /**
     * Send the compiled CSP as a header()
     *
     * @param bool $legacy Send legacy headers?
     *
     * @return bool
     * @throws Exception
     */
    public function sendCSPHeader(bool $legacy = true): bool
    {
        if (headers_sent()) {
            throw new Exception('Headers already sent!');
        }
        if ($this->needsCompile) {
            $this->compile();
        }
        foreach ($this->getRequireHeaders() as $header) {
            list ($key, $value) = $header;
            header($key.': '.$value);
        }
        foreach ($this->getHeaderKeys($legacy) as $key) {
            header($key.': '.$this->compiled);
        }
        return true;
    }

    /**
     * Allow/disallow unsafe-eval within a given directive.
     *
     * @param string $directive
     * @param bool $allow
     * @return self
     * @throws Exception
     */
    public function setAllowUnsafeEval(string $directive = '', bool $allow = false): self
    {
        if (!in_array($directive, self::$directives)) {
            throw new Exception('Directive ' . $directive . ' does not exist');
        }
        $this->policies[$directive]['unsafe-eval'] = $allow;
        return $this;
    }

    /**
     * Allow/disallow unsafe-inline within a given directive.
     *
     * @param string $directive
     * @param bool $allow
     * @return self
     * @throws Exception
     */
    public function setAllowUnsafeInline(string $directive = '', bool $allow = false): self
    {
        if (!in_array($directive, self::$directives)) {
            throw new Exception('Directive ' . $directive . ' does not exist');
        }
        $this->policies[$directive]['unsafe-inline'] = $allow;
        return $this;
    }

    /**
     * Allow/disallow unsafe-hashed-attributes within a given directive.
     *
     * @param string $directive
     * @param bool $allow
     * @return self
     * @throws Exception
     */
    public function setAllowUnsafeHashedAttributes(string $directive = '', bool $allow = false): self
    {
        if (!in_array($directive, self::$directives)) {
            throw new Exception('Directive ' . $directive . ' does not exist');
        }
        $this->policies[$directive]['unsafe-hashed-attributes'] = $allow;
        return $this;
    }

    /**
     * Allow/disallow blob: URIs for a given directive
     *
     * @param string $directive
     * @param bool $allow
     * @return self
     * @throws Exception
     */
    public function setBlobAllowed(string $directive = '', bool $allow = false): self
    {
        if (!in_array($directive, self::$directives)) {
            throw new Exception('Directive ' . $directive . ' does not exist');
        }
        $this->policies[$directive]['blob'] = $allow;
        return $this;
    }

    /**
     * Allow/disallow data: URIs for a given directive
     *
     * @param string $directive
     * @param bool $allow
     * @return self
     * @throws Exception
     */
    public function setDataAllowed(string $directive = '', bool $allow = false): self
    {
        if (!in_array($directive, self::$directives)) {
            throw new Exception('Directive ' . $directive . ' does not exist');
        }
        $this->policies[$directive]['data'] = $allow;
        return $this;
    }

    /**
     * Set a directive.
     *
     * This lets you overwrite a complex directive entirely (e.g. script-src)
     * or set a top-level directive (e.g. report-uri).
     *
     * @param string $key
     * @param mixed $value
     *
     * @return self
     */
    public function setDirective(string $key, $value = []): self
    {
        $this->policies[$key] = $value;
        return $this;
    }

    /**
     * Removes a directive.
     *
     * This allows removing a directive if the presence of it might cause
     * undesired behavioral changes.
     *
     * @param string $key
     *
     * @return self
     */
    public function removeDirective(string $key): self
    {
        unset($this->policies[$key]);
        return $this;
    }

    /**
     * Allow/disallow filesystem: URIs for a given directive
     *
     * @param string $directive
     * @param bool $allow
     * @return self
     * @throws Exception
     */
    public function setFileSystemAllowed(string $directive = '', bool $allow = false): self
    {
        if (!in_array($directive, self::$directives)) {
            throw new Exception('Directive ' . $directive . ' does not exist');
        }
        $this->policies[$directive]['filesystem'] = $allow;
        return $this;
    }

    /**
     * Allow/disallow mediastream: URIs for a given directive
     *
     * @param string $directive
     * @param bool $allow
     * @return self
     * @throws Exception
     */
    public function setMediaStreamAllowed(string $directive = '', bool $allow = false): self
    {
        if (!in_array($directive, self::$directives)) {
            throw new Exception('Directive ' . $directive . ' does not exist');
        }
        $this->policies[$directive]['mediastream'] = $allow;
        return $this;
    }

    /**
     * Allow/disallow loading resources only over HTTPS on any domain for a given directive
     *
     * @param string $directive
     * @param bool $allow
     * @return self
     * @throws Exception
     */
    public function setHttpsAllowed(string $directive = '', bool $allow = false): self
    {
        if (!in_array($directive, self::$directives)) {
            throw new Exception('Directive ' . $directive . ' does not exist');
        }
        $this->policies[$directive]['https'] = $allow;
        return $this;
    }

    /**
     * Allow/disallow self URIs for a given directive
     *
     * @param string $directive
     * @param bool $allow
     * @return self
     * @throws Exception
     */
    public function setSelfAllowed(string $directive = '', bool $allow = false): self
    {
        if (!in_array($directive, self::$directives)) {
            throw new Exception('Directive ' . $directive . ' does not exist');
        }
        $this->policies[$directive]['self'] = $allow;
        return $this;
    }

    /**
     * @see CSPBuilder::setAllowUnsafeEval()
     *
     * @param string $directive
     * @param bool $allow
     * @return self
     * @throws Exception
     */
    public function setUnsafeEvalAllowed(string $directive = '', bool $allow = false): self
    {
        return $this->setAllowUnsafeEval($directive, $allow);
    }

    /**
     * Allow/disallow unsafe-hashes within a given directive.
     *
     * @param string $directive
     * @param bool $allow
     * @return self
     * @throws Exception
     */
    public function setAllowUnsafeHashes(string $directive = '', bool $allow = false): self
    {
        if (!in_array($directive, self::$directives)) {
            throw new Exception('Directive ' . $directive . ' does not exist');
        }
        $this->policies[$directive]['unsafe-hashes'] = $allow;
        return $this;
    }

    /**
     * Allow/disallow unsafe-hashed-attributes within a given directive.
     *
     * @param string $directive
     * @param bool $allow
     * @return self
     * @throws Exception
     */
    public function setAllowUnsafeHashedAttributes(string $directive = '', bool $allow = false): self
    {
        if (!in_array($directive, self::$directives)) {
            throw new Exception('Directive ' . $directive . ' does not exist');
        }
        $this->policies[$directive]['unsafe-hashed-attributes'] = $allow;
        return $this;
    }

    /**
     * @see CSPBuilder::setAllowUnsafeInline()
     *
     * @param string $directive
     * @param bool $allow
     * @return self
     * @throws Exception
     */
    public function setUnsafeInlineAllowed(string $directive = '', bool $allow = false): self
    {
        return $this->setAllowUnsafeInline($directive, $allow);
    }

    /**
     * Set strict-dynamic for a given directive.
     *
     * @param string $directive
     * @param bool $allow
     *
     * @return self
     * @throws Exception
     */
    public function setStrictDynamic(string $directive = '', bool $allow = false): self
    {
        $this->policies[$directive]['strict-dynamic'] = $allow;
        return $this;
    }

    /**
     * Set report-sample for a given directive.
     *
     * @param string $directive
     * @param bool $allow
     *
     * @return self
     * @throws Exception
     */
    public function setReportSample(string $directive = '', bool $allow = false): self
    {
        $this->policies[$directive]['report-sample'] = $allow;
        return $this;
    }

    /**
     * Set the Report URI to the desired string. This also sets the 'report-to'
     * component of the CSP header for CSP Level 3 compatibility.
     *
     * @param string $url
     * @return self
     */
    public function setReportUri(string $url = ''): self
    {
        $this->policies['report-uri'] = $url;
        return $this;
    }
    
    /**
     * Set the report-to directive to the desired string.
     *
     * @param string $policy
     * @return self
     */
    public function setReportTo(string $policy = ''): self
    {
        $this->policies['report-to'] = $policy;
        return $this;
    }

    /**
     * Compile a subgroup into a policy string
     *
     * @param string $directive
     * @param mixed $policies
     *
     * @return string
     */
    protected function compileSubgroup(string $directive, $policies = []): string
    {
        if ($policies === '*') {
            // Don't even waste the overhead adding this to the header
            return '';
        } elseif (empty($policies)) {
            if ($directive === 'plugin-types') {
                return '';
            } elseif ($directive === 'sandbox') {
                return $this->enc($directive) . '; ';
            }
            return $directive." 'none'; ";
        }
        /** @var array<array-key, mixed> $policies */

        $ret = $this->enc($directive) . ' ';
        if ($directive === 'plugin-types') {
            // Expects MIME types, not URLs
<<<<<<< HEAD
            return $ret . $this->enc(implode(' ', $policies['types']), 'mime').'; ';
=======
            $types = trim($this->enc(implode(' ', $policies['types']), 'mime'));
            return $types ? $ret . $types . '; ' : '';
>>>>>>> 0c9592c3
        }
        if (!empty($policies['self'])) {
            $ret .= "'self' ";
        }

        if (!empty($policies['allow'])) {
            /** @var array<array-key, string> $allowedPolicies */
            $allowedPolicies = $policies['allow'];
            foreach ($allowedPolicies as $url) {
                /** @var string|bool $url */
                $url = filter_var($url, FILTER_SANITIZE_URL);
                if (is_string($url)) {
                    if ($this->supportOldBrowsers && $directive !== 'sandbox') {
                        if (strpos($url, '://') === false) {
                            if (($this->isHTTPSConnection() && $this->httpsTransformOnHttpsConnections)
                                || !empty($this->policies['upgrade-insecure-requests'])) {
                                // We only want HTTPS connections here.
                                $ret .= 'https://'.$url.' ';
                            } else {
                                $ret .= 'https://'.$url.' http://'.$url.' ';
                            }
                        }
                    }
                    if (($this->isHTTPSConnection() && $this->httpsTransformOnHttpsConnections)
                        || !empty($this->policies['upgrade-insecure-requests'])) {
                        $ret .= str_replace('http://', 'https://', $url).' ';
                    } else {
                        $ret .= $url.' ';
                    }
                }
            }
        }

        if (!empty($policies['hashes'])) {
            /** @var array<array-key, array<string, string>> $hashes */
            $hashes = $policies['hashes'];
            foreach ($hashes as $hash) {
                /**
                 * @var string $algo
                 * @var string $hashval
                 */
                foreach ($hash as $algo => $hashval) {
                    $ret .= implode('', [
                        "'",
                        preg_replace('/[^A-Za-z0-9]/', '', $algo),
                        '-',
                        preg_replace('/[^A-Za-z0-9\+\/=]/', '', $hashval),
                        "' "
                    ]);
                }
            }
        }

        if (!empty($policies['nonces'])) {
            /** @var array<array-key, string> $nonces */
            $nonces = $policies['nonces'];
            foreach ($nonces as $nonce) {
                $ret .= implode('', [
                    "'nonce-",
                    preg_replace('/[^A-Za-z0-9\+\/=]/', '', $nonce),
                    "' "
                ]);
            }
        }

        if (!empty($policies['types'])) {
            /** @var array<array-key, string> $types */
            $types = $policies['types'];
            foreach ($types as $type) {
                $ret .= $type . ' ';
            }
        }

        if (!empty($policies['unsafe-hashes'])) {
            $ret .= "'unsafe-hashes' ";
        }
        if (!empty($policies['unsafe-inline'])) {
            $ret .= "'unsafe-inline' ";
        }
        if (!empty($policies['unsafe-eval'])) {
            $ret .= "'unsafe-eval' ";
        }
        if (!empty($policies['blob'])) {
            $ret .= "blob: ";
        }
        if (!empty($policies['data'])) {
            $ret .= "data: ";
        }
        if (!empty($policies['mediastream'])) {
            $ret .= "mediastream: ";
        }
        if (!empty($policies['filesystem'])) {
            $ret .= "filesystem: ";
        }
        if (!empty($policies['https'])) {
            $ret .= "https: ";
        }
        if (!empty($policies['strict-dynamic'])) {
            $ret .= "'strict-dynamic' ";
        }
        if (!empty($policies['report-sample'])) {
            $ret .= "'report-sample' ";
        }
        if (!empty($policies['unsafe-hashed-attributes'])) {
            $ret .= "'unsafe-hashed-attributes' ";
        }
        return rtrim($ret, ' ').'; ';
    }

    /**
     * Get an array of header keys to return
     *
     * @param bool $legacy
     * @return array
     */
    protected function getHeaderKeys(bool $legacy = true): array
    {
        // We always want this
        $return = [
            $this->reportOnly
                ? 'Content-Security-Policy-Report-Only'
                : 'Content-Security-Policy'
        ];

        // If we're supporting legacy devices, include these too:
        if ($legacy) {
            $return []= $this->reportOnly
                ? 'X-Content-Security-Policy-Report-Only'
                : 'X-Content-Security-Policy';
            $return []= $this->reportOnly
                ? 'X-Webkit-CSP-Report-Only'
                : 'X-Webkit-CSP';
        }
        return $return;
    }

    /**
     * @param string $piece
     * @param string $type
     * @return string
     */
    protected function enc(string $piece, string $type = 'default'): string
    {
        switch ($type) {
            case 'report-uri':
                return str_replace(["\r", "\n", ';'], '', $piece);
            case 'mime':
                if (preg_match('#^([a-z0-9\-/]+)#', $piece, $matches)) {
                    return $matches[1];
                }
                return '';
            case 'url':
                return urlencode($piece);
            default:
                // Don't inject
                return str_replace(
                    [';', "\r", "\n", ':'],
                    ['%3B', '%0D', '%0A', '%3A'],
                    $piece
                );
        }
    }

    /**
     * Is this user currently connected over HTTPS?
     *
     * @return bool
     */
    protected function isHTTPSConnection(): bool
    {
        if (!empty($_SERVER['HTTPS'])) {
            return $_SERVER['HTTPS'] !== 'off';
        }
        return false;
    }

    /**
     * Disable that HTTP sources get converted to HTTPS if the connection is such.
     *
     * @return self
     */
    public function disableHttpsTransformOnHttpsConnections(): self
    {
        $this->needsCompile = ($this->needsCompile || $this->httpsTransformOnHttpsConnections !== false);
        $this->httpsTransformOnHttpsConnections = false;

        return $this;
    }

    /**
     * Enable that HTTP sources get converted to HTTPS if the connection is such.
     *
     * This is enabled by default
     *
     * @return self
     */
    public function enableHttpsTransformOnHttpsConnections(): self
    {
        $this->needsCompile = ($this->needsCompile || $this->httpsTransformOnHttpsConnections !== true);
        $this->httpsTransformOnHttpsConnections = true;

        return $this;
    }

    /**
     * Export the policies object as a JSON string
     *
     * @return string
     */
    public function exportPolicies(): string
    {
        return json_encode($this->policies, JSON_PRETTY_PRINT);
    }

    /**
     * Save the configured policies to a JSON file.
     *
     * @param string $filePath
     * @return bool
     */
    public function saveToFile(string $filePath): bool
    {
        if (!is_writable($filePath)) {
            throw new RuntimeException('Cannot write to ' . $filePath);
        }
        return file_put_contents(
            $filePath,
            $this->exportPolicies()
        ) !== false;
    }
}<|MERGE_RESOLUTION|>--- conflicted
+++ resolved
@@ -971,12 +971,8 @@
         $ret = $this->enc($directive) . ' ';
         if ($directive === 'plugin-types') {
             // Expects MIME types, not URLs
-<<<<<<< HEAD
-            return $ret . $this->enc(implode(' ', $policies['types']), 'mime').'; ';
-=======
             $types = trim($this->enc(implode(' ', $policies['types']), 'mime'));
             return $types ? $ret . $types . '; ' : '';
->>>>>>> 0c9592c3
         }
         if (!empty($policies['self'])) {
             $ret .= "'self' ";
